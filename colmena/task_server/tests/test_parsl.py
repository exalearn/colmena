--- conflicted
+++ resolved
@@ -6,16 +6,11 @@
 from pytest import fixture, mark
 import proxystore as ps
 
-<<<<<<< HEAD
-from colmena.exceptions import KillSignalException, TimeoutException
 from colmena.queue.base import BaseQueue
 
 from colmena.queue.python import PipeQueue
-=======
 from colmena.models import ResourceRequirements
 from .test_base import EchoTask, FakeMPITask
-from colmena.redis.queue import ClientQueues, make_queue_pairs
->>>>>>> edca0641
 from colmena.task_server.parsl import ParslTaskServer
 
 
@@ -54,22 +49,12 @@
 
 
 @fixture(autouse=True)
-<<<<<<< HEAD
-def server_and_queue(config) -> Tuple[ParslTaskServer, BaseQueue]:
-    queues = PipeQueue()
-    server = ParslTaskServer([f, bad_task], queues, config)
+def server_and_queue(config, store) -> Tuple[ParslTaskServer, BaseQueue]:
+    queues = PipeQueue(proxystore_name='store', proxystore_threshold=5000, serialization_method='pickle')
+    server = ParslTaskServer([f, capitalize, bad_task, EchoTask(), FakeMPITask(), count_nodes], queues, config)
     yield server, queues
-=======
-def server_and_queue(config, store) -> Tuple[ParslTaskServer, ClientQueues]:
-    """Make a simple task server"""
-    client_q, server_q = make_queue_pairs('localhost', clean_slate=True,
-                                          proxystore_name='store', proxystore_threshold=5000,
-                                          serialization_method='pickle')
-    server = ParslTaskServer([f, capitalize, bad_task, EchoTask(), FakeMPITask(), count_nodes], server_q, config)
-    yield server, client_q
->>>>>>> edca0641
     if server.is_alive():
-        client_q.send_kill_signal()
+        queues.send_kill_signal()
         server.join(timeout=30)
 
 
@@ -148,7 +133,7 @@
     server.start()
 
     # Send a standard task
-    queue.send_inputs(1, method='echotask')
+    queue.send_inputs(1, method='echotask', keep_inputs=True)
     result = queue.get_result()
     assert result.success, result.failure_info
     assert result.value == '1\n'
@@ -157,7 +142,7 @@
     assert result.inputs == ((1,), {})
 
     # Send an MPI task
-    queue.send_inputs(1, method='fakempitask')
+    queue.send_inputs(1, method='fakempitask', keep_inputs=True)
     result = queue.get_result()
     assert result.success, result.failure_info
     assert result.value == '-N 1 -n 1 --cc depth echo -n 1\n'  # We're actually testing that it makes the correct command string
@@ -166,11 +151,10 @@
     assert result.inputs == ((1,), {})
 
     # Send an MPI task
-    queue.send_inputs(1, method='fakempitask', resources=ResourceRequirements(node_count=2, cpu_processes=4))
+    queue.send_inputs(1, method='fakempitask', keep_inputs=True, resources=ResourceRequirements(node_count=2, cpu_processes=4))
     result = queue.get_result()
     assert result.success, result.failure_info
     assert result.value == '-N 8 -n 4 --cc depth echo -n 1\n'
-    assert result.keep_inputs
     assert result.additional_timing['exec_execution'] > 0
     assert result.inputs == ((1,), {})
 
