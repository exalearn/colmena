--- conflicted
+++ resolved
@@ -38,16 +38,11 @@
 
     def __init__(self, methods: Dict[Callable, str],
                  funcx_client: FuncXClient,
-<<<<<<< HEAD
                  queues: PipeQueue,
-                 timeout: Optional[int] = None):
-=======
-                 queues: TaskServerQueues,
                  timeout: Optional[int] = None,
                  batch_enabled: bool = True,
                  batch_interval: float = 1.0,
                  batch_size: int = 100):
->>>>>>> edca0641
         """
         Args:
             methods: Map of functions to the endpoint on which it will run
