"""Utilities for interacting with ProxyStore"""
import logging
import warnings
<<<<<<< HEAD
=======
from typing import Any, Dict, Union, List, Optional
>>>>>>> 202384a1

import proxystore
from proxystore.proxy import extract
from proxystore.proxy import is_resolved
from proxystore.proxy import Proxy
from proxystore.store.base import Store
from proxystore.store.utils import resolve_async, get_key

proxystore_version = tuple(int(v) for v in proxystore.__version__.split('.'))
if proxystore_version >= (0, 7, 0):
    # In ProxyStore v0.7 and later, the Store config is a pydantic model.
    from proxystore.store.config import StoreConfig
else:
    # In ProxyStore v0.6 and older, the Store config is a dictionary.
    StoreConfig = Dict

logger = logging.getLogger(__name__)


class ProxyJSONSerializationWarning(Warning):
    pass


def get_store(
    name: str,
    config: Optional[Dict[str, Any]] = None,
) -> Optional[Store]:
    """Get a Store by name or create one if it does not already exist.

    Args:
        name (str): name of the store.
        config: ``Store`` configuration that can be used to reinitialize the
            ``Store`` if provided and a store with `name` is not found.

    Returns:
        The store registered as `name` or a newly intialized and registered
        store if `kind` is not ``None``.
    """
    store = proxystore.store.get_store(name)
    if store is None and config is not None:
        store = Store.from_config(config)
        # If the config has `register=True`, then the above line will
        # register the store for us. So we set `exist_ok=True` so the next
        # line does not raise an error. This only applies for
        # ProxyStore v0.6.5 and later.
        proxystore.store.register_store(store, exist_ok=True)
    return store


def proxy_json_encoder(proxy: Proxy) -> Any:
    """Custom encoder function for proxies

    Proxy objects are not JSON serializable so this function, when passed to
    `json.dumps()`, will attempt to JSON serialize the wrapped object. If the
    proxy is not resolved, a warning will be raised for the user and the
    proxy will be replaced with a placeholder string for the proxy. This
    1) prevents JSON serialization from failing and 2) avoid unintended
    resolutions of proxies that may invoke expensive communication operations
    without the user being aware.

    Usage:
        >>> # With JSON dump/dumps
        >>> json.dumps(json_obj_containing_proxy, default=proxy_json_encoder)
        >>> # With Pydantic
        >>> my_basemodel_instance.json(encoder=proxy_json_encoder)

    Args:
        proxy (Proxy): proxy to convert to JSON encodable object

    Returns:
        The object wrapped by the proxy if the proxy has already been resolved
        otherwise a placeholder string.

    Raises:
        TypeError:
            if `proxy` is not an instance of a Proxy.
    """
    if not isinstance(proxy, Proxy):
        # The JSON encoder will catch this TypeError and handle appropriately
        logger.error(f'Passed a series of objects that are not serializable: {type(proxy)}. {proxy}')
        raise TypeError(f'Unserializable type: {type(proxy)}')

    if is_resolved(proxy):
        # Proxy is already resolved so encode the underlying object
        # rather than the proxy
        return extract(proxy)

    warnings.warn(
        "Attemping to JSON serialize an unresolved proxy. To prevent "
        "an unintended proxy resolve, the resulting JSON object will "
        "have unresolved proxies replaced with a placeholder string.",
        category=ProxyJSONSerializationWarning
    )
    return f"<Unresolved Proxy at {hex(id(proxy))}>"


def resolve_proxies_async(args: Union[object, list, tuple, dict]) -> List[Proxy]:
    """Begin asynchronously resolving all proxies in input

    Scan inputs for instances of `Proxy` and begin asynchronously resolving.
    This is useful if you have one or more proxies that will be needed soon
    so the underlying objects can be asynchronously resolved to reduce the
    cost of the first access to the proxy.

    Args:
        args (object, list, tuple, dict): possible object or
            iterable of objects that may be ObjectProxy instances

    Returns:
        List of the proxies that are being resolved
    """

    # Create a list to store the keys
    output = []

    # Make a function that will resolve proxies
    def resolve_async_if_proxy(obj: Any) -> None:
        if isinstance(obj, Proxy):
            output.append(obj)
            resolve_async(obj)

    if isinstance(args, Proxy):
        resolve_async_if_proxy(args)
    elif isinstance(args, list) or isinstance(args, tuple):
        for x in args:
            resolve_async_if_proxy(x)
    elif isinstance(args, dict):
        for x in args:
            resolve_async_if_proxy(args[x])
    return output


def store_proxy_stats(proxy: Proxy, proxy_timing: dict):
    """Store the timings associated with a proxy, if available

    Args:
        proxy: Proxy to evaluate
        proxy_timing: Dictionary in which to store timings to be updated
    """
    # Get the key associated with this proxy
    key = get_key(proxy)

    # ProxyStore keys are NamedTuples, so we cast to a string to use as a JSON key.
    key = str(key)

    # Get the store associated with this proxy
    store = proxystore.store.get_store(proxy)
    if store.metrics is not None:
        # Get the stats and convert them to a JSON-serializable form
        metrics = store.metrics.get_metrics(proxy)
        stats = metrics.as_dict() if metrics is not None else {}
    else:
        stats = {}

    # Update existing timings
    if key not in proxy_timing:
        proxy_timing[key] = {}
    proxy_timing[key].update(stats)<|MERGE_RESOLUTION|>--- conflicted
+++ resolved
@@ -1,10 +1,7 @@
 """Utilities for interacting with ProxyStore"""
 import logging
 import warnings
-<<<<<<< HEAD
-=======
 from typing import Any, Dict, Union, List, Optional
->>>>>>> 202384a1
 
 import proxystore
 from proxystore.proxy import extract
